--- conflicted
+++ resolved
@@ -309,25 +309,18 @@
 
         
         for ngram_tuple in ngrams(tokens, num_tokens):
-<<<<<<< HEAD
-
             # ## attempt to remove unwanted phrases
-            # ## score with many_stop_words and drop bad tuples
+            ## score with many_stop_words and drop bad tuples
             # stop_count = sum([int(bool(tok.lower() in stop_words))
             #                   for tok in ngram_tuple])
             # if stop_count > num_tokens / 1.5:
             #     continue
 
+            ## remove ones with many repeated words
+            if len(set(ngram_tuple)) < len(ngram_tuple) / 2:
+                continue
+
             ## this adds ngrams for the current doc
-=======
-            ## score with many_stop_words and drop bad tuples
-            stop_count = sum([int(bool(tok.lower() in stop_words))
-                              for tok in ngram_tuple])
-            if stop_count > num_tokens / 1.5:
-                continue
-            if len(set(ngram_tuple)) < len(ngram_tuple) / 2:
-                continue
->>>>>>> a0e2e937
             ngrams_strings.append(' '.join(ngram_tuple))
 
 
