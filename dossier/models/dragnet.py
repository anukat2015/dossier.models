
from __future__ import division
import argparse
import json
import logging
from math import exp
import operator
from itertools import islice
import kvlayer
import dblogger
import rejester
import many_stop_words
import yakonfig
import regex as re

stops = many_stop_words.get_stop_words()

try:
    from collections import Counter, defaultdict
except ImportError:
    from backport_collections import Counter, defaultdict

import numpy as np
from sklearn.feature_extraction import DictVectorizer
from sklearn.naive_bayes import MultinomialNB

from dossier.fc import StringCounter, FeatureCollection
from dossier.models.web.config import Config
from dossier.models.folder import Folders

logger = logging.getLogger(__name__)

def rejester_run_dragnet(work_unit):
    if 'config' not in work_unit.spec:
        raise rejester.exceptions.ProgrammerError(
            'could not run dragnet without global config')

    web_conf = Config()
    unitconf = work_unit.spec['config']
    with yakonfig.defaulted_config([rejester, kvlayer, dblogger, web_conf],
                                   config=unitconf):

        def make_feature(fc):
            feat = StringCounter()
            rejects = set()
            keepers = set()
            keepers_keys = ['GPE', 'PERSON', 'ORGANIZATION', 'usernames']
            rejects_keys = ['keywords']
            # The features used to pull the keys for the classifier
            for f, strength in [('keywords', 10**4), ('GPE', 1), ('bow', 1), ('bowNP_sip', 10**8), ('bowNP', 10**3), ('PERSON', 10**8), ('ORGANIZATION', 10**6), ('usernames', 10**12)]:
                if strength == 1:
                    feat += fc[f]
                else:
                    feat += StringCounter({key: strength * count
                                           for key, count in fc[f].items()})
                if f in rejects_keys:
                    map(rejects.add, fc[f])
                if f in keepers_keys:
                    map(keepers.add, fc[f])
                if u'' in feat: feat.pop(u'')
            return feat, rejects, keepers

        labels = []
        D = list()
        
        label2fid = dict()

        rejects = set()
        keepers = set()
        # make a classifier target for each *folder*, ignore subfolder structure
        FT = Folders(web_conf.kvlclient)
        for idx, fid in enumerate(FT.folders()):
            label2fid[idx] = fid
            for sid in FT.subfolders(fid):
                for cid, subtopic_id in FT.items(fid, sid):
                    fc = web_conf.store.get(cid)
<<<<<<< HEAD
                    if fc:
                        feat, _rejects, _keepers = make_feature(fc)
                    else:
                        _rejects = {}
                        _keepers = {}
=======
                    if not fc: fc = FeatureCollection()
                    feat, _rejects, _keepers = make_feature(fc)
>>>>>>> ab47ba24
                    D.append(feat)
                    labels.append(idx)
                    rejects.update(_rejects)
                    keepers.update(_keepers)
                    logger.info('fid=%r, observation: %r', fid, cid)

        # Convert the list of Counters into an sklearn compatible format
        logger.info('transforming...')
        v = DictVectorizer(sparse=False)
        X = v.fit_transform(D)
        logger.info('transform fit done.')

        labels = np.array(labels)

        # Fit the sklearn Bernoulli Naive Bayes classifer
        clf = MultinomialNB()
        clf.fit(X, labels)
        logger.info('fit MultinomialNB')

        counts = Counter()
        for cid, fc in islice(web_conf.store.scan(), 1000):
            feat, _rejects, _keepers = make_feature(fc)
            X = v.transform([feat])
            target = clf.predict(X[0])[0]
            counts[label2fid[target]] += 1
            
        logger.info('counts done')

        # Extract the learned features that are predictive
        #userclf = cyber_text_features.handles.classifier.Classifier('naivebayes')
        allowed_format_re = re.compile(ur'^\w(?:\w*(?:[.-_]\w+)?)*(?<=^.{4,32})$') 
        has_non_letter_re = re.compile(ur'[^a-zA-Z]+')
        clusters = []
        for idx in sorted(set(labels)):
            logger.info('considering cluster: %d', idx)
            try:
                all_features = v.inverse_transform(clf.feature_log_prob_[idx])[0]
            except: 
                logger.info('beyond edge')
                continue
            words = Counter(all_features)
            ordered = sorted(words.items(), 
                             key=operator.itemgetter(1), reverse=True)
            filtered = []
            for it in islice(ordered, 10000):
                #is_username = userclf.classify(it[0])
                is_username = bool(allowed_format_re.match(it[0])) and bool(has_non_letter_re.search(it[0]))
                logger.info('%r is_username=%r', it[0], is_username)
                if not is_username:
                    continue
                filtered.append(it)

            filtered = filtered[:100] # hard cutoff

            biggest = exp(filtered[0][1])
            filtered = [(key, int(round(counts[label2fid[idx]] * exp(w) / biggest))) for key, w in filtered]
            logger.info('%s --> %r', label2fid[idx], ['%s: %d' % it for it in filtered[:10]])
            cluster = []
            cluster.append({'caption': label2fid[idx],
                            'weight': counts[label2fid[idx]],
                            'folder_id': None,
                            })
            cluster += [{'caption': caption, 'weight': weight, 'folder_id': label2fid[idx]} for caption, weight in filtered if weight > 0]
            clusters.append(cluster)

        web_conf.kvlclient.setup_namespace({'dragnet': (str,)})
        web_conf.kvlclient.put('dragnet', (('dragnet',), json.dumps({'clusters': clusters})))
        return dict(counts)


if __name__ == '__main__':

    p = argparse.ArgumentParser()
    args = yakonfig.parse_args(p, [kvlayer, yakonfig])

    config = yakonfig.get_global_config()

    class Empty(object): pass
    e = Empty()
    e.spec = dict(config=config)
    rejester_run_dragnet(e)<|MERGE_RESOLUTION|>--- conflicted
+++ resolved
@@ -74,16 +74,11 @@
             for sid in FT.subfolders(fid):
                 for cid, subtopic_id in FT.items(fid, sid):
                     fc = web_conf.store.get(cid)
-<<<<<<< HEAD
                     if fc:
                         feat, _rejects, _keepers = make_feature(fc)
                     else:
                         _rejects = {}
                         _keepers = {}
-=======
-                    if not fc: fc = FeatureCollection()
-                    feat, _rejects, _keepers = make_feature(fc)
->>>>>>> ab47ba24
                     D.append(feat)
                     labels.append(idx)
                     rejects.update(_rejects)
