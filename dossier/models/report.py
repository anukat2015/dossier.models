#!/usr/bin/python
from __future__ import absolute_import, division, print_function

import argparse
from io import BytesIO
try:
    from cStringIO import StringIO
except ImportError:
    from StringIO import StringIO
import sys
from urllib2 import urlopen

from PIL import Image
import xlsxwriter

from dossier.label import LabelStore
from dossier.store import Store
from dossier.models.subtopic import Folders
import kvlayer
import yakonfig

<<<<<<< HEAD
from dossier.models.subtopic import Folders

import xlsxwriter
from PIL import Image
from cStringIO import StringIO
from io import BytesIO
from base64 import b64decode
import urllib
from urllib2 import urlopen
import re

=======
>>>>>>> e96ec511

class Factory(yakonfig.factory.AutoFactory):
    config_name = 'sortingdesk_report'
    kvlclient = property(lambda self: kvlayer.client())
    auto_config = lambda self: []


def main():
    p = argparse.ArgumentParser(
        description='SortingDesk report generation tool')
    p.add_argument('-c', '--config', required=True,
                   help='dossier stack YAML config file')
    p.add_argument('-o', '--output', required=True,
                   help='path to write Excel workbook file')
    p.add_argument('-u', '--user', default=None, help='user name (default=ALL)')
    p.add_argument('folder', help='folder name')
    p.add_argument('subfolder', nargs='?', default=None,
                   help='subfolder name (default=ALL)')
    args = p.parse_args()

    config = yakonfig.set_default_config([kvlayer], filename=args.config)
    factory = Factory(config)
    store = factory.create(Store)
    label_store = factory.create(LabelStore)

    # Instantiate and run report generator.
    ReportGenerator(Folders(store, label_store), args.output,
                    args.folder, args.user).run(args.subfolder)


# Comments:
class ReportGenerator:
    '''Generates a report in Excel format.'''
    def __init__(self, folders, output, folder, user = None):
        '''Class constructor.

        :param folders: Reference to folder.Folders instance

        :param output: string containing workbook file name, optionally
        including relative or absolute path

        :param folder: folder name to generate report for
        :param subfolder: subfolder name; must be contained by folder and can be None
        :param user: Generate report on data created by specified user.
        '''
        self.folders, self.output = folders, output
        self.folder = folder
        self.fid = Folders.name_to_id(folder)
        self.user = user
        self.workbook = None
        self.formats = {};


    def run(self, subfolder = None):
        '''Generate the report.'''
        subfolder = subfolder
        sid = None if subfolder is None else Folders.name_to_id(subfolder)

        # Ensure folder exists.
        if not self.fid in self.folders.folders(self.user):
            print("E: folder not found: %s" %self.folder, file=sys.stderr)
            return

        # Create workbook.
        wb = self.workbook = xlsxwriter.Workbook(self.output)

        # Create the different styles used by this report generator.
        self.formats['title'] = wb.add_format( { 'font_size': '18',
                                                 'bold': True } )

        self.formats['default'] = wb.add_format( { 'align': 'top' } )
        self.formats['bold'] = wb.add_format({ 'bold': True })

        self.formats['header'] = wb.add_format({
            'bold': True,
            'align': 'center',
            'valign': 'top',
            'font_size': '14',
            'font_color': '#506050',
            'bg_color': '#f5f5f5',
            'right': 1,
            'border_color': 'white' })

        self.formats['pre'] = wb.add_format({ 'font_name': 'Courier',
                                              'valign': 'top' } )

        self.formats['link'] = wb.add_format({ 'valign': 'top',
                                               'font_color': 'blue',
                                               'underline': True } )

        self.formats['type_text'] = wb.add_format( {
            'font_color': '#BF8645',
            'valign': 'top',
            'align': 'center'} )

        self.formats['type_image'] = wb.add_format( {
            'font_color': '#84BF45',
            'valign': 'top',
            'align': 'center' } )

        # Generate report for a specific subfolder or *all* subfolders of
        # self.folder .
        if sid is None: self._generate_report_all()
        else:           self._generate_report_single(sid)

        # done and outta here
        self.workbook.close()


    def _generate_report_all(self):
        ''' Generate report for all subfolders contained by self.folder .

        Private method.'''
        assert self.workbook is not None
        count = 0

        # Do all subfolders
        for sid in self.folders.subfolders(self.fid, self.user):
            count += 1
            self._generate_for_subfolder(sid)

        if count == 0:
            print("I: empty workbook created: no subfolders found")


    def _generate_report_single(self, sid):
        '''Generate report for subfolder given by sid .

        The main purpose of this method is to make sure the subfolder given by
        sid does indeed exist.  All real work is delegated to
        _generate_for_subfolder.

        :param sid: The subfolder id

        Private method.
        '''
        assert self.workbook is not None
        assert sid is not None

        # Ensure subfolder exists
        if not sid in self.folders.subfolders(self.fid, self.user):
            subfolder = Folders.id_to_name(sid)
            print("E: subfolder not found: %s" %subfolder, file=sys.stderr)
            return

        self._generate_for_subfolder(sid)


    def _generate_for_subfolder(self, sid):
        ''' Generate report for a subfolder.

        :param sid: The subfolder id; assumed valid
        '''
        # TODO: the following assumes subfolder names can be constructed from a
        # subfolder id, which might not be the case in the future.
        name = self._sanitise_sheetname(Folders.id_to_name(sid))
        print("Creating sheet name: %s" %name)
        ws = self.workbook.add_worksheet(name)
        fmt = self.formats
        ws.write("A1", "Dossier report", fmt['title'])
        ws.write("A2", "%s | %s" %(self.folder, name))

        # Column dimensions
        ws.set_column('A:A', 37);
        ws.set_column('B:B', 37);
        ws.set_column('C:C', 37);
        ws.set_column('D:D', 8);
        ws.set_column('E:E', 30);
        ws.set_column('F:F', 37);

        # Header
        ws.write("A4", "Id", fmt['header'])
        ws.write("B4", "URL", fmt['header'])
        ws.write("C4", "Subtopic Id", fmt['header'])
        ws.write("D4", "Type", fmt['header'])
        ws.write("E4", "Content", fmt['header'])
        ws.write("F4", "Image URL", fmt['header'])

        # TODO: we probably want to wrap the following in a try-catch block, in
        # case the call to folders.subtopics fails.
        row = 4
        for i in self.folders.subtopics(self.fid, sid, self.user):
            Item.construct(self, i).generate_to(ws, row)
            row += 1


    def _sanitise_sheetname(self, sheetname):
        '''Sanitize worksheet names.

        The length of the sheetname is kept within 31 characters and any
        invalid chars are replaced by underscores.

        '''
        # Ensure that invalid characters are converted to underscore, whilst
        # making sure sheetname's length falls within 31 chars.
        return re.sub(r"[\[\]:*?/\\]", "_", sheetname[:31])


class Item:
    ''' Base class of concrete items ItemText and ItemImage. '''
    @staticmethod
    def construct(generator, subtopic):
        '''Method constructor of Item-derived classes.

        Given a subtopic tuple, this method attempts to construct an
        Item-derived class, currently either ItemText or ItemImage, from the
        subtopic's type, found in its 4th element.

        :param generator: Reference to the owning ReportGenerator instance
        :param subtopic: Tuple containing content_id, meta_url, subtopic_id,
        type and type-specific data.

        :returns An instantiated Item-derived class.

        '''
        type = subtopic[3]
        if type not in Item.constructors:
            raise LookupError(type)   # perhaps customise this exception?

        return Item.constructors[type](generator, subtopic)

    def __init__(self, generator, subtopic):
        self.generator = generator
        self.content_id, self.meta_url, self.subtopic_id, \
            type, self.data = subtopic[0:5]

    def generate_to(self, worksheet, row):
        fmt = self.generator.formats
        worksheet.write(row, 0, self.content_id, fmt['pre'])
        worksheet.write(row, 1, self.meta_url, fmt['link'])
        worksheet.write(row, 2, self.subtopic_id, fmt['pre'])


class ItemImage(Item):
    ''' Represents an image item for the purpose of report generation. '''
    def __init__(self, generator, subtopic):
        '''Constructor.

        Delegates to base class constructor.

        '''
        Item.__init__(self, generator, subtopic)

    def generate_to(self, worksheet, row):
        '''Generate row report.

        Generates a row report of the item represented by this instance and
        inserts it into a given worksheet at a specified row number.

        :param worksheet: Reference to a worksheet in which to insert row
        report.

        :param row: Row number.
        '''
        # invoke base class method
        Item.generate_to(self, worksheet, row)

        embedded = False
        fmt = self.generator.formats
        worksheet.write(row, 3, "image", fmt['type_image'])
        worksheet.write_url(row, 5, self.data[0], fmt['link'])

        try:
            if self.data:
                image = self.resize_image(StringIO(self.data[1]))
                worksheet.insert_image(row, 4, 'image',
                                       { 'image_data': image } )
                embedded = True
        except:
            # We probably wrongly ignoring the exception.  Should really at
            # least log it somewhere.
            pass

        # Attempt to retrieve image data from the image URL if image data not
        # present already above or something failed whilst recreating image
        # from base64 encoding.
        if not embedded:
            url = self.data[0]
            if url:
                image = self.resize_image(BytesIO(urlopen(url).read()))
                worksheet.insert_image(row, 4, url, { 'image_data': image })
                embedded = True
            else:
                worksheet.write(row, 4, '<unavailable>')

        if embedded:
            worksheet.set_row(row, 40)

    def resize_image (self, data):
        '''Resize image if height over 50 pixels and convert to JPEG.

        Given a ByteIO or StringIO data input, this method ensures that the
        image is not over 50 pixels high.  If it is over 50 pixels high, the
        image is resized to precisely 50 pixels in height and the width is
        adjusted accordingly in keeping with the width/height ratio.  The image
        is always converted to JPEG to minimize any potentials issues while
        embedding the image in the Excel workbook.

        :param data: ByteIO or StringIO stream containing image data
        :returns Reference to a BytesIO instance containing resized image data.

        '''
        image = Image.open(data)
        stream_out = BytesIO()
        width, height = image.size[:]
        if height > 50:
            width = int(width * 50 / height)
            height = 50
            image = image.resize((width, 50))

        image.save(stream_out, format="JPEG", quality = 100)

        stream_out.seek(0)
        return stream_out


class ItemText(Item):
    '''Represents a text snippet item for the purpose of report generation.'''
    def __init__(self, generator, subtopic):
        '''Constructor.

        Delegates to base class constructor.
        '''
        Item.__init__(self, generator, subtopic)

    def generate_to(self, worksheet, row):
        '''Generate row report.

        Generates a row report of the item represented by this instance and
        inserts it into a given worksheet at a specified row number.

        :param worksheet: Reference to a worksheet in which to insert row
        report.

        :param row: Row number.

        '''
        Item.generate_to(self, worksheet, row)

        fmt = self.generator.formats
        worksheet.write(row, 3, "text", fmt['type_text'])
        worksheet.write(row, 4, self.data, fmt['default'])


class ItemManual(ItemText):
    pass


Item.constructors = {
    "text": ItemText,
    "image": ItemImage,
    "manual": ItemManual,
}
'''Map (dict) holding references to class constructors per item type.'''


if __name__ == '__main__':
    main()<|MERGE_RESOLUTION|>--- conflicted
+++ resolved
@@ -19,20 +19,6 @@
 import kvlayer
 import yakonfig
 
-<<<<<<< HEAD
-from dossier.models.subtopic import Folders
-
-import xlsxwriter
-from PIL import Image
-from cStringIO import StringIO
-from io import BytesIO
-from base64 import b64decode
-import urllib
-from urllib2 import urlopen
-import re
-
-=======
->>>>>>> e96ec511
 
 class Factory(yakonfig.factory.AutoFactory):
     config_name = 'sortingdesk_report'
